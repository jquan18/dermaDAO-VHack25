"use client";

import { ReactNode, useEffect } from "react";
import Link from "next/link";
import { usePathname, useRouter } from "next/navigation";
import { 
  CircleDollarSign, 
  Wallet,
  Home
} from "lucide-react";
import { cn } from "@/lib/utils";
import { useAuthStore } from "@/store/auth-store";
import { Navbar } from "@/components/layout/navbar";
<<<<<<< HEAD
=======
import { Footer } from "@/components/layout/footer";
import Iridescence from "@/components/ui/iridescence";
>>>>>>> 8ea14af8

interface CorporateLayoutProps {
  children: ReactNode;
}

export default function CorporateLayout({ children }: CorporateLayoutProps) {
  const pathname = usePathname();
  const router = useRouter();
  const { user } = useAuthStore();

  // Redirect to pools if on the corporate dashboard root
  useEffect(() => {
    if (pathname === "/dashboard/corporate") {
      router.replace("/dashboard/corporate/pools");
    }
  }, [pathname, router]);

  const sidebarNavItems = [
    {
      name: "Dashboard",
      href: "/dashboard/corporate/pools",
      icon: Home,
    },
    {
      name: "Funding Pools",
      href: "/dashboard/corporate/pools",
      icon: CircleDollarSign,
    },
    {
      name: "Wallet",
      href: "/dashboard/wallet",
      icon: Wallet,
    }
  ];

  return (
    <div className="min-h-screen flex flex-col relative">
      <div className="fixed inset-0 z-0 backdrop-blur-md bg-white/30">
        <Iridescence color={[1, 1, 1]} mouseReact={true} amplitude={0.6} speed={0.8} />
      </div>
      <Navbar />
      <div className="flex flex-1">
        {/* Main content */}
        <main className="flex-1 relative z-10">
          <div className="max-w-7xl mx-auto p-4 sm:p-6 lg:p-8">{children}</div>
        </main>
      </div>
    </div>
  );
}<|MERGE_RESOLUTION|>--- conflicted
+++ resolved
@@ -11,11 +11,7 @@
 import { cn } from "@/lib/utils";
 import { useAuthStore } from "@/store/auth-store";
 import { Navbar } from "@/components/layout/navbar";
-<<<<<<< HEAD
-=======
-import { Footer } from "@/components/layout/footer";
 import Iridescence from "@/components/ui/iridescence";
->>>>>>> 8ea14af8
 
 interface CorporateLayoutProps {
   children: ReactNode;

"use client";

import { useState, useEffect } from "react";
import { useParams, useRouter } from "next/navigation";
import { 
  Card, 
  CardContent, 
  CardDescription, 
  CardFooter, 
  CardHeader, 
  CardTitle 
} from "@/components/ui/card";
import { Button } from "@/components/ui/button";
import { Tabs, TabsContent, TabsList, TabsTrigger } from "@/components/ui/tabs";
import { 
  CircleDollarSign, 
  Users, 
  Calendar, 
  ArrowLeft, 
  Edit, 
  PlusCircle,
  LineChart,
  Clock,
  CheckCircle2,
  Building,
  Info,
  AlertCircle,
  ExternalLink,
  Loader2,
  Share2
} from "lucide-react";
import Link from "next/link";
import { Badge } from "@/components/ui/badge";
import { Progress } from "@/components/ui/progress";
import { Separator } from "@/components/ui/separator";
import { quadraticFundingApi, walletApi } from "@/lib/api";
import { Skeleton } from "@/components/ui/skeleton";
import { Input } from "@/components/ui/input";
import { useToast } from "@/hooks/use-toast";
import { Alert, AlertDescription, AlertTitle } from "@/components/ui/alert";
import { ConnectWallet } from "@/components/blockchain/connect-wallet";
import { useAuthStore } from "@/store/auth-store";
import { formatDistanceToNow } from 'date-fns';
import { BlurContainer } from "@/components/ui/blur-container";

export default function PoolDetailsPage() {
  const router = useRouter();
  const params = useParams();
  const poolId = params?.id as string;
  const { toast } = useToast();
  const { user } = useAuthStore();
  
  const [pool, setPool] = useState<any>(null);
  const [projects, setProjects] = useState<any[]>([]);
  const [isLoading, setIsLoading] = useState(true);
  const [activeTab, setActiveTab] = useState("overview");
  const [donationAmount, setDonationAmount] = useState("");
  const [isDonating, setIsDonating] = useState(false);
  const [walletBalance, setWalletBalance] = useState<string | null>(null);
  const [walletAddress, setWalletAddress] = useState<string | null>(null);
  const [isLoadingWallet, setIsLoadingWallet] = useState(true);
  const [isAutoConnecting, setIsAutoConnecting] = useState(false);
  const [isDistributing, setIsDistributing] = useState(false);

  // --- Status Calculation (moved up for clarity) ---
  const now = new Date();
  const startDate = pool?.start_date ? new Date(pool.start_date) : null;
  const endDate = pool?.end_date ? new Date(pool.end_date) : null;
  
  // Fixed status calculations with better fallbacks
  const isPoolActive = pool?.is_active === true;
  const isScheduled = isPoolActive && startDate && now < startDate;
  const isActive = isPoolActive && 
                  (!startDate || now >= startDate) && 
                  (!endDate || now <= endDate);
  const hasEnded = isPoolActive && endDate && now > endDate;
  const isDistributed = pool?.is_distributed === true;

  // Can we distribute?
  const distributionEligible = hasEnded && !isDistributed;
  // Manual distribution is eligible if the pool is active and not yet distributed
  const manualDistributionEligible = isPoolActive && !isDistributed;

  // Check user permissions
  const isCorporateUser = user?.role === 'corporate';
  const isPoolSponsor = user?.id === pool?.sponsor_id;
  const isAdmin = user?.role === 'admin';
  const canDistribute = (isCorporateUser && isPoolSponsor) || isAdmin;

  // Fetch pool data
  useEffect(() => {
    const fetchPoolDetails = async () => {
      try {
        setIsLoading(true);
        
        // Fetch pool details
        const poolResponse = await quadraticFundingApi.getPool(poolId);
        if (poolResponse.success && poolResponse.data) {
          setPool(poolResponse.data);
        }
        
        // Fetch projects in this pool
        const projectsResponse = await quadraticFundingApi.getPoolProjects(poolId);
        if (projectsResponse.success && projectsResponse.data && projectsResponse.data.projects) {
          setProjects(projectsResponse.data.projects);
        }
      } catch (error) {
        console.error("Error fetching pool details:", error);
      } finally {
        setIsLoading(false);
      }
    };

    if (poolId) {
      fetchPoolDetails();
    }
  }, [poolId]);

  // Fetch wallet balance
  useEffect(() => {
    const fetchWalletBalance = async () => {
      try {
        setIsLoadingWallet(true);
        
        // Check if we have a wallet address
        const walletAddressToUse = user?.wallet_address;
        
        if (!walletAddressToUse) {
          console.log('No wallet address found, using regular wallet API');
          const response = await walletApi.getWalletBalance();
          
          if (response.success && response.data) {
            let formattedBalance = response.data.balance;
            if (formattedBalance && !formattedBalance.includes('ETH')) {
              formattedBalance = `${formattedBalance} ETH`;
            }
            setWalletBalance(formattedBalance);
            setWalletAddress(response.data.wallet_address);
          } else {
            setWalletBalance("0.00 ETH");
          }
          setIsLoadingWallet(false);
          return;
        }
        
        // Use the ScrollScan API to get wallet data and balance
        console.log('Fetching data from ScrollScan for address:', walletAddressToUse);
        const response = await walletApi.getWalletDataFromScrollScan(walletAddressToUse);
        console.log('ScrollScan data response:', response);
        
        if (response.success) {
          // Set wallet address
          setWalletAddress(walletAddressToUse);
          
          // Set balance from ScrollScan API
          if (response.data.balance) {
            console.log(`Setting balance from ScrollScan API: ${response.data.balance}`);
            setWalletBalance(response.data.balance);
          } else {
            // Fallback to regular wallet API
            console.log('No balance in ScrollScan response, falling back to regular API');
            const balanceResponse = await walletApi.getWalletBalance();
            if (balanceResponse.success && balanceResponse.data) {
              let formattedBalance = balanceResponse.data.balance;
              if (formattedBalance && !formattedBalance.includes('ETH')) {
                formattedBalance = `${formattedBalance} ETH`;
              }
              setWalletBalance(formattedBalance);
            } else {
              setWalletBalance("0.00 ETH");
            }
          }
        } else {
          console.error("Failed to fetch wallet data from ScrollScan:", response);
          // Fallback to regular wallet API
          const balanceResponse = await walletApi.getWalletBalance();
          if (balanceResponse.success && balanceResponse.data) {
            let formattedBalance = balanceResponse.data.balance;
            if (formattedBalance && !formattedBalance.includes('ETH')) {
              formattedBalance = `${formattedBalance} ETH`;
            }
            setWalletBalance(formattedBalance);
            setWalletAddress(balanceResponse.data.wallet_address);
          } else {
            setWalletBalance("0.00 ETH");
          }
        }
      } catch (error) {
        console.error("Error fetching wallet data:", error);
        setWalletBalance("0.00 ETH");
      } finally {
        setIsLoadingWallet(false);
      }
    };

    fetchWalletBalance();
  }, [user?.wallet_address]);

  const formatDate = (dateString: string | null | undefined): string => {
    if (!dateString) return "N/A";
    try {
      // Check if the date is valid
      const date = new Date(dateString);
      if (isNaN(date.getTime())) {
        return "N/A";
      }
      return date.toLocaleDateString('en-US', { 
        year: 'numeric', 
        month: 'long', 
        day: 'numeric' 
      });
    } catch (e) {
      console.error("Date formatting error:", e);
      return "N/A";
    }
  };
  
  const calculateTimeRemaining = (): string => {
    if (!endDate) return isActive ? "Ongoing" : "No end date specified";
    
    const diffTime = endDate.getTime() - now.getTime();
    if (diffTime <= 0) return "Ended";
    
    try {
      return formatDistanceToNow(endDate, { addSuffix: true });
    } catch (e) {
      console.error("Time calculation error:", e);
      return "Date calculation error";
    }
  };

  // Auto-connect the ERC4337 wallet for corporate users
  const handleAutoConnect = async () => {
    if (isAutoConnecting || walletAddress) return;
    
    setIsAutoConnecting(true);
    try {
      // Try multiple approaches to get the wallet
      // First, try from user object if available
      if (user?.wallet_address) {
        console.log("Using wallet address from user object:", user.wallet_address);
        setWalletAddress(user.wallet_address);
        
        // Get wallet data from ScrollScan
        try {
          console.log("Fetching data from ScrollScan for address:", user.wallet_address);
          const scrollScanResponse = await walletApi.getWalletDataFromScrollScan(user.wallet_address, "sepolia");
          
          if (scrollScanResponse.success && scrollScanResponse.data && scrollScanResponse.data.balance) {
            console.log(`Setting balance from ScrollScan API: ${scrollScanResponse.data.balance}`);
            setWalletBalance(scrollScanResponse.data.balance);
            return;
          } else {
            // Fallback to regular wallet API
            console.log("ScrollScan data unavailable, falling back to regular API");
            const balanceResponse = await walletApi.getWalletBalance();
            if (balanceResponse.success && balanceResponse.data) {
              let formattedBalance = balanceResponse.data.balance;
              if (formattedBalance && !formattedBalance.includes('ETH')) {
                formattedBalance = `${formattedBalance} ETH`;
              }
              setWalletBalance(formattedBalance);
            } else {
              setWalletBalance("0.00 ETH");
            }
          }
        } catch (error) {
          console.error("Error fetching from ScrollScan:", error);
          // Still try regular API
          try {
            const balanceResponse = await walletApi.getWalletBalance();
            if (balanceResponse.success && balanceResponse.data) {
              let formattedBalance = balanceResponse.data.balance;
              if (formattedBalance && !formattedBalance.includes('ETH')) {
                formattedBalance = `${formattedBalance} ETH`;
              }
              setWalletBalance(formattedBalance);
            } else {
              setWalletBalance("0.00 ETH");
            }
          } catch (error) {
            console.error("Error fetching balance:", error);
            setWalletBalance("0.00 ETH");
          }
        }
        
        return;
      }
      
      // If no user wallet address, try the API
      console.log("Fetching wallet from API for corporate user");
      const response = await walletApi.getWalletBalance();
      
      if (response.success && response.data) {
        setWalletBalance(response.data.balance || "0.00 ETH");
        setWalletAddress(response.data.wallet_address);
        console.log("Successfully got wallet from API:", response.data.wallet_address);
      } else {
        console.error("Failed to auto-connect corporate wallet (API success=false):", response);
        
        // Last resort: try to get wallet address from auth store again
        if (user?.wallet_address) {
          setWalletAddress(user.wallet_address);
          setWalletBalance("0.00 ETH");
          console.log("Falling back to user object wallet address");
        }
      }
    } catch (error) {
      console.error("Error auto-connecting wallet:", error);
      // Still try to use user.wallet_address as a fallback
      if (user?.wallet_address) {
        setWalletAddress(user.wallet_address);
        setWalletBalance("0.00 ETH");
        console.log("Falling back to user object wallet address after error");
      }
    } finally {
      setIsAutoConnecting(false);
    }
  };

  // Call auto-connect when the component mounts if user is corporate
  useEffect(() => {
    if (user?.role === 'corporate' && !walletAddress) {
      handleAutoConnect();
    }
  }, [user]);

  // Modify the wallet balance parsing to handle different formats
  const parseBalance = (balanceString: string | null): number => {
    if (!balanceString) return 0;
    
    // Convert to string in case we're passed a number
    const balanceStr = String(balanceString);
    
    // Remove 'ETH' and any other non-numeric characters except decimal points
    // First try to extract the number if it's in the format "0.05 ETH"
    const matched = balanceStr.match(/(\d+\.\d+|\d+)/);
    if (matched && matched[0]) {
      const parsed = parseFloat(matched[0]);
      return isNaN(parsed) ? 0 : parsed;
    }
    
    // Fallback: just strip non-numeric characters and try to parse
    const cleanedBalance = balanceStr.replace(/[^0-9.]/g, '');
    const parsed = parseFloat(cleanedBalance);
    
    // For debugging
    console.log('Parsing balance:', { 
      original: balanceString, 
      cleaned: cleanedBalance, 
      parsed: parsed 
    });
    
    return isNaN(parsed) ? 0 : parsed;
  };

  // In the handleDonation function, update the balance comparison logic
  const handleDonation = async () => {
    if (!donationAmount || parseFloat(donationAmount) <= 0) {
      toast({
        title: "Invalid amount",
        description: "Please enter a valid donation amount",
        variant: "destructive"
      });
      return;
    }

    // Check if user has enough balance using our improved parsing
    const amount = parseFloat(donationAmount);
    const parsedBalance = parseBalance(walletBalance);
    
    console.log("Donation amount:", amount, "Wallet balance:", parsedBalance, "Original balance:", walletBalance);
    
    if (parsedBalance < amount) {
      toast({
        title: "Insufficient funds",
        description: `Your wallet balance (${parsedBalance.toFixed(4)} ETH) is too low for this donation (${amount.toFixed(4)} ETH).`,
        variant: "destructive"
      });
      return;
    }

    try {
      setIsDonating(true);
      
      const result = await quadraticFundingApi.donateToPool(poolId, amount);
      
      if (result.success) {
        toast({
          title: "Donation successful",
          description: `You have successfully donated ${amount.toFixed(4)} ETH to this pool`,
        });
        
        // Refresh pool data
        const poolResponse = await quadraticFundingApi.getPool(poolId);
        if (poolResponse.success && poolResponse.data) {
          setPool(poolResponse.data);
        }
        
        // Refresh wallet balance after successful donation
        if (user?.wallet_address) {
          // Use ScrollScan API for accurate balance
          console.log('Refreshing wallet data from ScrollScan after donation');
          const scrollScanResponse = await walletApi.getWalletDataFromScrollScan(user.wallet_address);
          
          if (scrollScanResponse.success && scrollScanResponse.data.balance) {
            console.log(`Updated balance from ScrollScan: ${scrollScanResponse.data.balance}`);
            setWalletBalance(scrollScanResponse.data.balance);
          } else {
            // Fallback to regular API
            console.log('ScrollScan update failed, using regular API');
            const walletResponse = await walletApi.getWalletBalance();
            if (walletResponse.success && walletResponse.data) {
              let formattedBalance = walletResponse.data.balance;
              if (formattedBalance && !formattedBalance.includes('ETH')) {
                formattedBalance = `${formattedBalance} ETH`;
              }
              setWalletBalance(formattedBalance);
            }
          }
        } else {
          // No wallet address, use regular API
          const walletResponse = await walletApi.getWalletBalance();
          if (walletResponse.success && walletResponse.data) {
            let formattedBalance = walletResponse.data.balance;
            if (formattedBalance && !formattedBalance.includes('ETH')) {
              formattedBalance = `${formattedBalance} ETH`;
            }
            setWalletBalance(formattedBalance);
          }
        }
        
        // Reset donation amount
        setDonationAmount("");
      } else {
        throw new Error(result.error?.message || "Failed to process donation");
      }
    } catch (error) {
      console.error("Donation error:", error);
      toast({
        title: "Donation failed",
        description: error instanceof Error ? error.message : "An unknown error occurred",
        variant: "destructive"
      });
    } finally {
      setIsDonating(false);
    }
  };

  // Add a new function to handle distribution (Refactored)
  const handleDistributeFunds = async (isManualDistribution = false) => {
    try {
      if (!poolId || !canDistribute || (!distributionEligible && !isManualDistribution)) return;

      // If it's a manual distribution, show a confirmation dialog
      if (isManualDistribution && !window.confirm(
        "Warning: You are about to manually distribute funds even though the pool has not ended yet. " +
        "This will end the pool immediately and distribute funds to all eligible projects. " +
        "This action cannot be undone. Do you want to continue?"
      )) {
        return;
      }

      setIsDistributing(true);

      // Call the API to distribute funds using the correct API object and method
      const result = await quadraticFundingApi.distributeQuadraticFunding(
        parseInt(poolId, 10), 
        isManualDistribution // Pass isManualDistribution as forceDistribution parameter
      );

      if (result.success) {
        toast({
          title: "Funds distribution initiated",
          description: "The distribution process has started successfully."
        });

        // Refresh the pool data locally or refetch
        setPool((prevPool: any) => ({ ...prevPool, is_distributed: true, distributed_at: new Date().toISOString() }));
        // Optionally: router.refresh() if backend update is fast enough

      } else {
        toast({
          title: "Distribution failed",
          description: result.error?.message || "An error occurred while initiating distribution.",
          variant: "destructive"
        });
      }
    } catch (error: any) {
      console.error("Error distributing funds:", error);
      toast({
        title: "Distribution Error",
        description: error.message || "An unexpected error occurred.",
        variant: "destructive"
      });
    } finally {
      setIsDistributing(false);
    }
  };

  const renderWalletContent = () => {
    if (isLoadingWallet || isAutoConnecting) {
      return (
        <div className="space-y-2">
          <Skeleton className="h-5 w-full" />
          <Skeleton className="h-9 w-full" />
        </div>
      );
    }
    
    // Prioritize checking if we have user.wallet_address as a fallback
    const effectiveWalletAddress = walletAddress || user?.wallet_address;
    
    if (effectiveWalletAddress) {
      return (
        <>
          <div className="flex justify-between items-center text-sm">
            <span className="text-muted-foreground">Wallet Address:</span>
            <span className="font-medium text-xs truncate max-w-[180px]">{effectiveWalletAddress}</span>
          </div>
          <div className="flex justify-between items-center text-sm">
            <span className="text-muted-foreground">Wallet Balance:</span>
            <span className="font-medium">
              {walletBalance || `${parseBalance(walletBalance).toFixed(4)} ETH`}
            </span>
          </div>
          
          {parseBalance(walletBalance) <= 0.01 && (
            <Alert variant="warning" className="bg-amber-50 border-amber-200">
              <AlertCircle className="h-4 w-4 text-amber-600" />
              <AlertTitle>Low balance</AlertTitle>
              <AlertDescription className="text-xs text-amber-700">
                Your wallet balance is low. You'll need to top up before donating.
              </AlertDescription>
              <Link href="/dashboard/wallet" className="flex items-center text-xs font-medium text-amber-700 mt-2 hover:text-amber-900">
                Top up wallet
                <ExternalLink className="h-3 w-3 ml-1" />
              </Link>
            </Alert>
          )}
          
          <div>
            <p className="text-sm text-gray-600 mb-4">
              Your contribution will be used for quadratic matching based on community support.
            </p>
            <div className="flex items-center space-x-2">
              <div className="relative flex-1">
                <Input
                  type="number"
                  min="0.001"
                  step="0.001"
                  placeholder="0.00"
                  className="pl-7"
                  value={donationAmount}
                  onChange={(e) => setDonationAmount(e.target.value)}
                />
                <span className="absolute left-2 top-1/2 -translate-y-1/2 text-gray-500 text-sm">ETH</span>
              </div>
              <Button 
                onClick={handleDonation}
                disabled={
                  isDonating || 
                  !donationAmount || 
                  parseFloat(donationAmount) <= 0 ||
                  parseBalance(walletBalance) < parseFloat(donationAmount)
                }
              >
                {isDonating ? "Donating..." : "Donate"}
              </Button>
            </div>
          </div>
        </>
      );
    } else if (user?.role === 'corporate') {
      return (
        <div className="space-y-4">
          <Alert variant="warning" className="bg-amber-50 border-amber-200">
            <AlertCircle className="h-4 w-4 text-amber-600" />
            <AlertTitle>Corporate Wallet Issue</AlertTitle>
            <AlertDescription className="text-xs text-amber-700">
              We couldn't load your corporate wallet. Your account should have a wallet automatically created.
              Please try refreshing the page or visit the wallet page to check your wallet status.
            </AlertDescription>
          </Alert>
          <div className="flex flex-col gap-2 items-center pt-2">
            <Button 
              variant="secondary" 
              className="text-sm w-full"
              onClick={handleAutoConnect}
              disabled={isAutoConnecting}
            >
              {isAutoConnecting ? (
                <>
                  <Loader2 className="h-4 w-4 mr-2 animate-spin" />
                  Connecting...
                </>
              ) : (
                <>
                  <CircleDollarSign className="h-4 w-4 mr-2" />
                  Retry Wallet Connection
                </>
              )}
            </Button>
            <Link href="/dashboard/wallet" className="w-full">
              <Button variant="outline" className="text-sm w-full">
                <ExternalLink className="h-4 w-4 mr-2" />
                Go to Wallet Page
              </Button>
            </Link>
          </div>
        </div>
      );
    } else {
      return (
        <div className="space-y-4">
          <Alert variant="destructive">
            <AlertCircle className="h-4 w-4" />
            <AlertTitle>Wallet not connected</AlertTitle>
            <AlertDescription>
              You need to connect your wallet before you can donate.
            </AlertDescription>
          </Alert>
          <div className="flex justify-center pt-2">
            <ConnectWallet />
          </div>
        </div>
      );
    }
  };

  if (isLoading) {
    return (
      <div className="py-6 space-y-6">
        <header>
          <BlurContainer intensity="light" className="pb-4">
            <div className="flex flex-col md:flex-row md:items-center md:justify-between gap-4">
              <div className="flex items-center gap-2">
                <Button variant="outline" size="icon" onClick={() => router.back()} title="Back">
                  <ArrowLeft className="h-4 w-4" />
                </Button>
                <h1 className="text-2xl font-bold tracking-tight">Pool Details</h1>
                <Skeleton className="h-6 w-28" />
              </div>
            </div>
          </BlurContainer>
        </header>
        
        <main>
          <BlurContainer>
            <Card className="bg-transparent border-0">
              <CardHeader>
                <Skeleton className="h-8 w-64 mb-2" />
                <Skeleton className="h-4 w-full" />
              </CardHeader>
              <CardContent className="space-y-4">
                <Skeleton className="h-40 w-full" />
                <div className="grid grid-cols-1 md:grid-cols-3 gap-6">
                  <Skeleton className="h-24 w-full" />
                  <Skeleton className="h-24 w-full" />
                  <Skeleton className="h-24 w-full" />
                </div>
              </CardContent>
            </Card>
          </BlurContainer>
        </main>
      </div>
    );
  }

  if (!pool) {
    return (
      <div className="py-6">
        <Link href="/dashboard/corporate/pools">
          <Button variant="outline" size="sm">
            <ArrowLeft className="mr-1 h-4 w-4" />
            Back to Pools
          </Button>
        </Link>
        <div className="py-12 text-center">
          <h2 className="text-xl font-semibold mb-2">Pool Not Found</h2>
          <p className="text-muted-foreground">
            The funding pool you're looking for doesn't exist or you don't have permission to view it.
          </p>
        </div>
      </div>
    );
  }

  // --- Calculate funding percentage ---
  const totalFunds = parseFloat(pool.total_funds || "0");
  const allocatedFunds = parseFloat(pool.allocated_funds || "0");
  const fundingPercentage = totalFunds > 0 ? Math.round((allocatedFunds / totalFunds) * 100) : 0;
  const currency = pool.currency || 'ETH'; // Assuming ETH if not specified

  return (
<<<<<<< HEAD
    <div className="min-h-screen bg-black-50">
        <div className="max-w-7xl mx-auto py-4 px-4 sm:px-6 lg:px-8 flex justify-between items-center">
          <Button variant="outline" size="sm" onClick={() => router.back()}>
            <ArrowLeft className="mr-2 h-4 w-4" />
            Back to Pools
          </Button>
        </div>
      
      <main className="max-w-7xl mx-auto py-6 sm:px-6 lg:px-8">
        {/* Manual Distribution Alert - REMOVED */}
        
        <div className="space-y-6">
          {/* Pool Header Card */}
          <Card>
            <CardHeader>
              <div className="flex justify-between items-start">
                <div>
                  <CardTitle className="text-2xl flex items-center">
                    <CircleDollarSign className="h-6 w-6 mr-2 text-blue-600" />
                    {pool.name}
                  </CardTitle>
                  <CardDescription className="mt-1">Theme: {pool.theme || "General"}</CardDescription>
                </div>
                {/* Updated Pool Status Badge */}
=======
    <div className="min-h-screen bg-gray-50">
      <header>
        <BlurContainer intensity="light" className="pb-4">
          <div className="flex flex-col md:flex-row md:items-center md:justify-between gap-4">
            <div className="flex items-center gap-2">
              <Button variant="outline" size="icon" onClick={() => router.back()} title="Back">
                <ArrowLeft className="h-4 w-4" />
              </Button>
              <h1 className="text-2xl font-bold tracking-tight">Pool Details</h1>
              {isLoading ? (
                <Skeleton className="h-6 w-28" />
              ) : (
>>>>>>> 8ea14af8
                <Badge variant={isActive ? "success" : hasEnded ? "secondary" : isScheduled ? "outline" : "destructive"}>
                  {isScheduled ? "Scheduled" : isActive ? "Active" : hasEnded ? "Ended" : "Inactive"}
                </Badge>
              )}
            </div>
            
            {isPoolSponsor && (
              <div className="flex gap-2">
                <Button variant="outline" asChild>
                  <Link href={`/dashboard/corporate/pools/${poolId}/edit`}>
                    <Edit className="h-4 w-4 mr-2" />
                    Edit Pool
                  </Link>
                </Button>
                <Button variant="outline" asChild>
                  <Link href={`/dashboard/corporate/pools/${poolId}/projects/create`}>
                    <PlusCircle className="h-4 w-4 mr-2" />
                    Add Project
                  </Link>
                </Button>
              </div>
            )}
          </div>
        </BlurContainer>
      </header>
      
      <main className="max-w-7xl mx-auto py-6 sm:px-6 lg:px-8">
        <BlurContainer>
          <div className="space-y-6">
            <Card className="border-0 bg-transparent">
              <CardHeader>
                <div className="flex flex-col md:flex-row md:items-center md:justify-between gap-4">
                  <div>
                    <CardTitle className="text-2xl">{pool.name}</CardTitle>
                    <CardDescription className="text-gray-500">{pool.theme || "General Funding"}</CardDescription>
                  </div>
                  <Badge
                    variant={isActive ? "success" : hasEnded ? (isDistributed ? "secondary" : "outline") : "outline"}
                    className="capitalize"
                  >
                    {isActive ? "Active" : hasEnded ? (isDistributed ? "Completed" : "Ended") : "Scheduled"}
                  </Badge>
                </div>
              </CardHeader>
              <CardContent>
                <div className="bg-white/10 backdrop-blur-sm p-4 rounded-md mb-6">
                  <p className="text-gray-700">{pool.description}</p>
                </div>
                
                <div className="grid grid-cols-1 md:grid-cols-3 gap-4">
                  <Card className="bg-blue-50/90 border-blue-100">
                    <CardHeader className="pb-2">
                      <CardTitle className="text-sm font-medium text-blue-600">Total Funding</CardTitle>
                    </CardHeader>
                    <CardContent>
                      <div className="flex items-center">
                        <CircleDollarSign className="h-5 w-5 text-blue-500 mr-2" />
                        <div className="text-2xl font-bold">${parseFloat(pool.total_funds || "0").toLocaleString()}</div>
                      </div>
                    </CardContent>
                  </Card>
                  
                  <Card className="bg-purple-50/90 border-purple-100">
                    <CardHeader className="pb-2">
                      <CardTitle className="text-sm font-medium text-purple-600">Projects</CardTitle>
                    </CardHeader>
                    <CardContent>
                      <div className="flex items-center">
                        <Users className="h-5 w-5 text-purple-500 mr-2" />
                        <div className="text-2xl font-bold">{projects.length || 0}</div>
                      </div>
                    </CardContent>
                  </Card>
                  
                  <Card className="bg-green-50/90 border-green-100">
                    <CardHeader className="pb-2">
                      <CardTitle className="text-sm font-medium text-green-600">Status</CardTitle>
                    </CardHeader>
                    <CardContent>
                      <div className="flex items-center">
                        <Clock className="h-5 w-5 text-green-500 mr-2" />
                        <div className="text-md font-medium">
                          {hasEnded 
                            ? "Ended"
                            : isScheduled
                              ? `Starts ${formatDistanceToNow(new Date(pool.start_date), { addSuffix: true })}`
                              : `Ends ${pool.end_date ? formatDistanceToNow(new Date(pool.end_date), { addSuffix: true }) : "No end date"}`
                          }
                        </div>
                      </div>
                    </CardContent>
                  </Card>
                </div>

                {isActive && pool.start_date && pool.end_date && (
                  <div className="mt-6 space-y-2">
                    <div className="flex justify-between text-sm">
                      <span className="text-gray-500">
                        Started {new Date(pool.start_date).toLocaleDateString()}
                      </span>
                      <span className="text-gray-500">
                        Ends {new Date(pool.end_date).toLocaleDateString()}
                      </span>
                    </div>
                    <Progress value={calculateProgress(new Date(pool.start_date), new Date(pool.end_date))} className="h-2" />
                    <div className="flex justify-between text-xs text-gray-500">
                      <span>0%</span>
                      <span>{calculateProgress(new Date(pool.start_date), new Date(pool.end_date))}% Complete</span>
                      <span>100%</span>
                    </div>
                  </div>
                )}
              </CardContent>
            </Card>
          </div>
        </BlurContainer>

        {/* Tabs Section */}
        <BlurContainer intensity="light">
          <Tabs value={activeTab} onValueChange={setActiveTab} className="space-y-4 mt-6">
            <TabsList className="grid w-full grid-cols-2 lg:grid-cols-4">
              <TabsTrigger value="overview">Overview</TabsTrigger>
              <TabsTrigger value="projects">Projects</TabsTrigger>
              <TabsTrigger value="donations">Donations</TabsTrigger>
              <TabsTrigger value="settings">Settings</TabsTrigger>
            </TabsList>
            
            {/* Overview Tab */}
            <TabsContent value="overview" className="space-y-4">
              <Card className="border-0 bg-transparent">
                <CardHeader>
                  <CardTitle>Pool Details</CardTitle>
                  <CardDescription>Summary of this quadratic funding pool</CardDescription>
                </CardHeader>
                <CardContent className="space-y-6">
                  <div className="grid grid-cols-1 md:grid-cols-2 gap-4 bg-white/10 backdrop-blur-sm p-4 rounded-md">
                    <div>
                      <h4 className="text-sm font-medium text-gray-500">Pool Name</h4>
                      <p className="mt-1">{pool?.name}</p>
                    </div>
                    <div>
                      <h4 className="text-sm font-medium text-gray-500">Theme</h4>
                      <p className="mt-1">{pool?.theme || "General"}</p>
                    </div>
                    <div>
                      <h4 className="text-sm font-medium text-gray-500">Start Date</h4>
                      <p className="mt-1">{pool?.start_date ? new Date(pool.start_date).toLocaleDateString() : "Not specified"}</p>
                    </div>
                    <div>
                      <h4 className="text-sm font-medium text-gray-500">End Date</h4>
                      <p className="mt-1">{pool?.end_date ? new Date(pool.end_date).toLocaleDateString() : "Not specified"}</p>
                    </div>
                    <div>
                      <h4 className="text-sm font-medium text-gray-500">Sponsor</h4>
                      <p className="mt-1 flex items-center">
                        <Building className="h-4 w-4 mr-1 text-gray-400" />
                        {pool?.sponsor_name || "Your company"}
                      </p>
                    </div>
                    <div>
                      <h4 className="text-sm font-medium text-gray-500">Total Funds</h4>
                      <p className="mt-1 text-green-600 font-medium">${parseFloat(pool?.total_funds || "0").toLocaleString()}</p>
                    </div>
                  </div>
                  
                  <div className="bg-white/10 backdrop-blur-sm p-4 rounded-md">
                    <h3 className="text-lg font-medium mb-2">Quadratic Funding Information</h3>
                    <div className="bg-indigo-50 p-4 rounded-md border border-indigo-100">
                      <h4 className="font-medium text-indigo-700 flex items-center mb-2">
                        <Info className="h-4 w-4 mr-2" /> 
                        How Quadratic Funding Works
                      </h4>
                      <p className="text-sm text-indigo-800 mb-2">
                        Quadratic funding amplifies the impact of smaller donations and focuses on the number of unique contributors rather than just large donations.
                      </p>
                      <div className="grid grid-cols-2 gap-2 text-xs">
                        <div className="bg-white/60 p-2 rounded">
                          <p className="font-medium text-indigo-800 mb-1">Traditional Matching</p>
                          <p className="text-gray-600">1:1 matching regardless of donation size</p>
                        </div>
                        <div className="bg-white/60 p-2 rounded border border-indigo-200">
                          <p className="font-medium text-indigo-800 mb-1">Quadratic Matching</p>
                          <p className="text-gray-600">Weighted towards projects with many small donors</p>
                        </div>
                      </div>
                    </div>
                  </div>
                </CardContent>
              </Card>
            </TabsContent>
            
            {/* Projects Tab */}
            <TabsContent value="projects" className="space-y-4">
              <Card className="border-0 bg-transparent">
                <CardHeader>
                  <CardTitle>Projects</CardTitle>
                  <CardDescription>Projects in this funding pool</CardDescription>
                </CardHeader>
                <CardContent>
                  {projects.length === 0 ? (
                    <div className="text-center py-8">
                      <p className="text-gray-500 mb-4">No projects found in this pool.</p>
                      {isPoolSponsor && (
                        <Button variant="outline" asChild>
                          <Link href={`/dashboard/corporate/pools/${poolId}/projects/create`}>
                            <PlusCircle className="h-4 w-4 mr-2" />
                            Add Project
                          </Link>
                        </Button>
                      )}
                    </div>
                  ) : (
                    <div className="grid grid-cols-1 gap-4">
                      {projects.map((project) => (
                        <div key={project.id} className="border rounded-lg p-4 bg-white/20 backdrop-blur-sm">
                          <div className="flex flex-col md:flex-row md:items-center md:justify-between gap-4">
                            <div>
                              <h3 className="font-medium text-lg">{project.name}</h3>
                              <p className="text-sm text-gray-600 line-clamp-2 mt-1">{project.description}</p>
                            </div>
                            <div className="flex gap-2">
                              <Button variant="outline" asChild>
                                <Link href={`/projects/${project.id}`}>
                                  View Details
                                </Link>
                              </Button>
                            </div>
                          </div>
                        </div>
                      ))}
                    </div>
                  )}
                </CardContent>
              </Card>
            </TabsContent>
            
            {/* Donations Tab */}
            <TabsContent value="donations" className="space-y-4">
              <Card className="border-0 bg-transparent">
                <CardHeader>
                  <CardTitle>Donations</CardTitle>
                  <CardDescription>Contribute to this funding pool</CardDescription>
                </CardHeader>
                <CardContent>
                  <div className="bg-white/20 backdrop-blur-sm p-4 rounded-md">
                    {renderWalletContent()}
                  </div>
                </CardContent>
              </Card>
            </TabsContent>
            
            {/* Settings Tab */}
            <TabsContent value="settings" className="space-y-4">
              <Card className="border-0 bg-transparent">
                <CardHeader>
                  <CardTitle>Pool Settings</CardTitle>
                  <CardDescription>Manage pool settings and distribution</CardDescription>
                </CardHeader>
                <CardContent>
                  <div className="bg-white/20 backdrop-blur-sm p-4 rounded-md">
                    {isDistributed ? (
                      <Alert className="bg-green-50 border-green-200">
                        <CheckCircle2 className="h-4 w-4 text-green-600" />
                        <AlertTitle>Funds Distributed</AlertTitle>
                        <AlertDescription>
                          This pool's funds have been successfully distributed according to the quadratic formula.
                          {pool.distribution_transaction_hash && (
                            <a 
                              href={`https://sepolia.scrollscan.com/tx/${pool.distribution_transaction_hash}`}
                              target="_blank" 
                              rel="noopener noreferrer"
                              className="text-blue-600 flex items-center mt-2 text-sm"
                            >
                              View transaction <ExternalLink className="h-3 w-3 ml-1" />
                            </a>
                          )}
                        </AlertDescription>
                      </Alert>
                    ) : (
                      <>
                        {distributionEligible ? (
                          <div className="space-y-3">
                            <Alert className="bg-blue-50 border-blue-200">
                              <Info className="h-4 w-4 text-blue-600" />
                              <AlertTitle>Ready for Distribution</AlertTitle>
                              <AlertDescription>
                                This pool has ended and is ready for funds distribution.
                              </AlertDescription>
                            </Alert>
                            
                            <Button 
                              className="w-full"
                              onClick={() => handleDistributeFunds(false)} 
                              disabled={isDistributing}
                            >
                              {isDistributing ? (
                                <>
                                  <Loader2 className="h-4 w-4 mr-2 animate-spin" />
                                  Distributing...
                                </>
                              ) : (
                                <>
                                  <CheckCircle2 className="h-4 w-4 mr-2" />
                                  Distribute Funds
                                </>
                              )}
                            </Button>
                          </div>
                        ) : (
                          <div className="space-y-3">
                            <Alert className="bg-amber-50 border-amber-200">
                              <AlertCircle className="h-4 w-4 text-amber-600" />
                              <AlertTitle>Manual Distribution</AlertTitle>
                              <AlertDescription>
                                This pool has not ended yet. You can manually distribute funds, but this will immediately end the pool and prevent further donations.
                              </AlertDescription>
                            </Alert>
                            
                            <Button 
                              variant="destructive"
                              className="w-full"
                              onClick={() => handleDistributeFunds(true)} 
                              disabled={isDistributing || !manualDistributionEligible}
                            >
                              {isDistributing ? (
                                <>
                                  <Loader2 className="h-4 w-4 mr-2 animate-spin" />
                                  Distributing...
                                </>
                              ) : (
                                <>
                                  <AlertCircle className="h-4 w-4 mr-2" />
                                  Manually Distribute Funds
                                </>
                              )}
                            </Button>
                          </div>
                        )}
                      </>
                    )}
                  </div>
                </CardContent>
              </Card>
            </TabsContent>
          </Tabs>
        </BlurContainer>
      </main>
    </div>
  );
}<|MERGE_RESOLUTION|>--- conflicted
+++ resolved
@@ -693,7 +693,6 @@
   const currency = pool.currency || 'ETH'; // Assuming ETH if not specified
 
   return (
-<<<<<<< HEAD
     <div className="min-h-screen bg-black-50">
         <div className="max-w-7xl mx-auto py-4 px-4 sm:px-6 lg:px-8 flex justify-between items-center">
           <Button variant="outline" size="sm" onClick={() => router.back()}>
@@ -718,20 +717,6 @@
                   <CardDescription className="mt-1">Theme: {pool.theme || "General"}</CardDescription>
                 </div>
                 {/* Updated Pool Status Badge */}
-=======
-    <div className="min-h-screen bg-gray-50">
-      <header>
-        <BlurContainer intensity="light" className="pb-4">
-          <div className="flex flex-col md:flex-row md:items-center md:justify-between gap-4">
-            <div className="flex items-center gap-2">
-              <Button variant="outline" size="icon" onClick={() => router.back()} title="Back">
-                <ArrowLeft className="h-4 w-4" />
-              </Button>
-              <h1 className="text-2xl font-bold tracking-tight">Pool Details</h1>
-              {isLoading ? (
-                <Skeleton className="h-6 w-28" />
-              ) : (
->>>>>>> 8ea14af8
                 <Badge variant={isActive ? "success" : hasEnded ? "secondary" : isScheduled ? "outline" : "destructive"}>
                   {isScheduled ? "Scheduled" : isActive ? "Active" : hasEnded ? "Ended" : "Inactive"}
                 </Badge>

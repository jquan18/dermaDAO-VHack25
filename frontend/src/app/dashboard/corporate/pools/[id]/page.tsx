--- conflicted
+++ resolved
@@ -63,12 +63,9 @@
   const [isLoadingWallet, setIsLoadingWallet] = useState(true);
   const [isAutoConnecting, setIsAutoConnecting] = useState(false);
   const [isDistributing, setIsDistributing] = useState(false);
-<<<<<<< HEAD
   const [isShariah, setIsShariah] = useState(false);
   const [isUpdatingShariah, setIsUpdatingShariah] = useState(false);
-=======
   const [isManuallyDistributed, setIsManuallyDistributed] = useState(false);
->>>>>>> fe064226
 
   // --- Status Calculation (moved up for clarity) ---
   const now = new Date();
@@ -525,7 +522,6 @@
     }
   };
 
-<<<<<<< HEAD
   // Add a function to update Shariah compliance status
   const handleShariaToggle = async (value: boolean) => {
     if (!isPoolSponsor && !isAdmin) {
@@ -567,7 +563,7 @@
     } finally {
       setIsUpdatingShariah(false);
     }
-=======
+  
   // Add a function to handle impact report download
   const handleDownloadImpactReport = () => {
     // Create a link element to trigger the download
@@ -577,7 +573,6 @@
     document.body.appendChild(link);
     link.click();
     document.body.removeChild(link);
->>>>>>> fe064226
   };
 
   const renderWalletContent = () => {
